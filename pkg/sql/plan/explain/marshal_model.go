// Copyright 2021 - 2022 Matrix Origin
//
// Licensed under the Apache License, Version 2.0 (the "License");
// you may not use this file except in compliance with the License.
// You may obtain a copy of the License at
//
//      http://www.apache.org/licenses/LICENSE-2.0
//
// Unless required by applicable law or agreed to in writing, software
// distributed under the License is distributed on an "AS IS" BASIS,
// WITHOUT WARRANTIES OR CONDITIONS OF ANY KIND, either express or implied.
// See the License for the specific language governing permissions and
// limitations under the License.

package explain

import (
	"strconv"

	plan2 "github.com/matrixorigin/matrixone/pkg/pb/plan"
	"github.com/matrixorigin/matrixone/pkg/sql/models"
	"github.com/matrixorigin/matrixone/pkg/sql/plan"
)

func buildEdge(parentNode *plan.Node, childNode *plan.Node, index int32) *models.Edge {
	edge := &models.Edge{
		Id:   "E" + strconv.Itoa(int(index)),
		Src:  strconv.FormatInt(int64(childNode.NodeId), 10),
		Dst:  strconv.FormatInt(int64(parentNode.NodeId), 10),
		Unit: "count",
	}
	if childNode.AnalyzeInfo != nil {
		edge.Output = childNode.AnalyzeInfo.OutputRows
	}
	return edge
}

var nodeTypeToNameMap = map[plan2.Node_NodeType]string{
	plan2.Node_UNKNOWN: "UnKnown Node",

	plan2.Node_VALUE_SCAN:    "Values Scan",
	plan2.Node_TABLE_SCAN:    "Table Scan",
	plan2.Node_FUNCTION_SCAN: "Function Scan",
	plan2.Node_EXTERNAL_SCAN: "External Scan",
	plan2.Node_MATERIAL_SCAN: "Material Scan",
	plan2.Node_SOURCE_SCAN:   "Source Scan",

	plan2.Node_PROJECT: "Project",

	plan2.Node_EXTERNAL_FUNCTION: "External Function",

	plan2.Node_MATERIAL:       "Material",
	plan2.Node_SINK:           "Sink",
	plan2.Node_SINK_SCAN:      "Sink Scan",
	plan2.Node_RECURSIVE_SCAN: "Recursive Scan",
	plan2.Node_RECURSIVE_CTE:  "CTE Scan",

	plan2.Node_AGG:       "Aggregate",
	plan2.Node_DISTINCT:  "Distinct",
	plan2.Node_FILTER:    "Filter",
	plan2.Node_JOIN:      "Join",
	plan2.Node_SAMPLE:    "Sample",
	plan2.Node_SORT:      "Sort",
	plan2.Node_UNION:     "Union",
	plan2.Node_UNION_ALL: "Union All",
	plan2.Node_UNIQUE:    "Unique",
	plan2.Node_WINDOW:    "Window",

	plan2.Node_BROADCAST: "Broadcast",
	plan2.Node_SPLIT:     "Split",
	plan2.Node_GATHER:    "Gather",

	plan2.Node_ASSERT: "Assert",

	plan2.Node_INSERT:  "Insert",
	plan2.Node_DELETE:  "Delete",
	plan2.Node_REPLACE: "Replace",

	plan2.Node_LOCK_OP: "Lock Operator",

	plan2.Node_INTERSECT:     "Intersect",
	plan2.Node_INTERSECT_ALL: "Intersect All",
	plan2.Node_MINUS:         "Minus",
	plan2.Node_MINUS_ALL:     "Minus All",

	plan2.Node_ON_DUPLICATE_KEY: "On Duplicate Key",
	plan2.Node_PRE_INSERT:       "Pre Insert",
	plan2.Node_PRE_DELETE:       "Pre Delete",
	plan2.Node_PRE_INSERT_UK:    "Pre Insert Unique",
	plan2.Node_PRE_INSERT_SK:    "Pre Insert 2nd Key",

	plan2.Node_TIME_WINDOW:  "Time window",
	plan2.Node_FILL:         "Fill",
	plan2.Node_PARTITION:    "Partition",
	plan2.Node_FUZZY_FILTER: "Fuzzy filter",
<<<<<<< HEAD
}

const (
	Label_Table_Name                = "Full table name"
	Label_Table_Columns             = "Columns"
	Label_Total_Columns             = "Total columns"
	Label_Scan_Columns              = "Scan columns"
	Label_List_Expression           = "List of expressions"
	Label_Grouping_Keys             = "Grouping keys"
	Label_Agg_Functions             = "Aggregate functions"
	Label_Filter_Conditions         = "Filter conditions"
	Label_Block_Filter_Conditions   = "Block Filter conditions"
	Label_Join_Type                 = "Join type"
	Label_Join_Conditions           = "Join conditions"
	Label_Left_NodeId               = "Left node id"
	Label_Right_NodeId              = "Right node id"
	Label_Sort_Keys                 = "Sort keys"
	Label_List_Values               = "List of values"
	Label_Union_Expressions         = "Union expressions"
	Label_Union_All_Expressions     = "Union all expressions"
	Label_Intersect_Expressions     = "Intersect expressions"
	Label_Intersect_All_Expressions = "Intersect all expressions"
	Label_Minus_Expressions         = "Minus expressions"
	Label_Pre_Insert                = "Pre insert"
	Label_Pre_InsertUk              = "Pre insert uk"
	Label_Pre_InsertSk              = "Pre insert sk"
	Label_Pre_Delete                = "Pre delete"
	Label_Sink                      = "Sink"
	Label_Sink_Scan                 = "Sink scan"
	Label_Recursive_SCAN            = "Recursive scan"
	Label_Recursive_CTE             = "CTE scan"
	Label_Lock_Op                   = "Lock op"
	Label_Row_Number                = "Number of rows"
	Label_Offset                    = "Offset"

	Label_Time_Window       = "Time window"
	Label_Partition         = "Partition"
	Label_Fill              = "Fill"
	Label_Boardcast         = "Boardcast"
	Label_Split             = "Split"
	Label_Gather            = "Gather"
	Label_Assert            = "Assert"
	Label_On_Duplicate_Key  = "On duplicate key"
	Label_Fuzzy_Filter      = "Fuzzy filter"
	Label_External_Function = "External Function"
	Label_Distinct          = "Distinct"
	Label_Sample            = "Sample"
	Label_Window            = "Window"
	Label_Minus_All         = "Minus All"
	Label_Unique            = "Unique"
	Label_Replace           = "Replace"
	Label_Unknown           = "Unknown"
	Label_Meterial          = "Meterial"
	Label_Dedup_Join        = "Dedup join"
)

const (
	Statistic_Unit_ns    = "ns"
	Statistic_Unit_count = "count"
	Statistic_Unit_byte  = "byte"
)
=======
}
>>>>>>> 8623efef
<|MERGE_RESOLUTION|>--- conflicted
+++ resolved
@@ -93,68 +93,4 @@
 	plan2.Node_FILL:         "Fill",
 	plan2.Node_PARTITION:    "Partition",
 	plan2.Node_FUZZY_FILTER: "Fuzzy filter",
-<<<<<<< HEAD
-}
-
-const (
-	Label_Table_Name                = "Full table name"
-	Label_Table_Columns             = "Columns"
-	Label_Total_Columns             = "Total columns"
-	Label_Scan_Columns              = "Scan columns"
-	Label_List_Expression           = "List of expressions"
-	Label_Grouping_Keys             = "Grouping keys"
-	Label_Agg_Functions             = "Aggregate functions"
-	Label_Filter_Conditions         = "Filter conditions"
-	Label_Block_Filter_Conditions   = "Block Filter conditions"
-	Label_Join_Type                 = "Join type"
-	Label_Join_Conditions           = "Join conditions"
-	Label_Left_NodeId               = "Left node id"
-	Label_Right_NodeId              = "Right node id"
-	Label_Sort_Keys                 = "Sort keys"
-	Label_List_Values               = "List of values"
-	Label_Union_Expressions         = "Union expressions"
-	Label_Union_All_Expressions     = "Union all expressions"
-	Label_Intersect_Expressions     = "Intersect expressions"
-	Label_Intersect_All_Expressions = "Intersect all expressions"
-	Label_Minus_Expressions         = "Minus expressions"
-	Label_Pre_Insert                = "Pre insert"
-	Label_Pre_InsertUk              = "Pre insert uk"
-	Label_Pre_InsertSk              = "Pre insert sk"
-	Label_Pre_Delete                = "Pre delete"
-	Label_Sink                      = "Sink"
-	Label_Sink_Scan                 = "Sink scan"
-	Label_Recursive_SCAN            = "Recursive scan"
-	Label_Recursive_CTE             = "CTE scan"
-	Label_Lock_Op                   = "Lock op"
-	Label_Row_Number                = "Number of rows"
-	Label_Offset                    = "Offset"
-
-	Label_Time_Window       = "Time window"
-	Label_Partition         = "Partition"
-	Label_Fill              = "Fill"
-	Label_Boardcast         = "Boardcast"
-	Label_Split             = "Split"
-	Label_Gather            = "Gather"
-	Label_Assert            = "Assert"
-	Label_On_Duplicate_Key  = "On duplicate key"
-	Label_Fuzzy_Filter      = "Fuzzy filter"
-	Label_External_Function = "External Function"
-	Label_Distinct          = "Distinct"
-	Label_Sample            = "Sample"
-	Label_Window            = "Window"
-	Label_Minus_All         = "Minus All"
-	Label_Unique            = "Unique"
-	Label_Replace           = "Replace"
-	Label_Unknown           = "Unknown"
-	Label_Meterial          = "Meterial"
-	Label_Dedup_Join        = "Dedup join"
-)
-
-const (
-	Statistic_Unit_ns    = "ns"
-	Statistic_Unit_count = "count"
-	Statistic_Unit_byte  = "byte"
-)
-=======
-}
->>>>>>> 8623efef
+}