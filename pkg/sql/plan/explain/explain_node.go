--- conflicted
+++ resolved
@@ -21,12 +21,10 @@
 	"sort"
 	"strconv"
 
-	"github.com/matrixorigin/matrixone/pkg/vm/message"
-
-	plan2 "github.com/matrixorigin/matrixone/pkg/sql/plan"
-
 	"github.com/matrixorigin/matrixone/pkg/common/moerr"
 	"github.com/matrixorigin/matrixone/pkg/pb/plan"
+	plan2 "github.com/matrixorigin/matrixone/pkg/sql/plan"
+	"github.com/matrixorigin/matrixone/pkg/vm/message"
 )
 
 var _ NodeDescribe = &NodeDescribeImpl{}
@@ -142,13 +140,10 @@
 		pname = "Fuzzy Filter for duplicate key"
 	case plan.Node_LOCK_OP:
 		pname = "Lock"
-<<<<<<< HEAD
 	case plan.Node_DEDUP_JOIN:
 		pname = "Dedup Join"
-=======
 	case plan.Node_APPLY:
 		pname = "CROSS APPLY"
->>>>>>> 09fae512
 	default:
 		panic("error node type")
 	}
