--- conflicted
+++ resolved
@@ -1413,15 +1413,6 @@
 			})
 		}
 
-<<<<<<< HEAD
-	case plan.Node_DEDUP_JOIN:
-		for _, expr := range node.OnList {
-			increaseRefCnt(expr, 1, colRefCnt)
-		}
-
-		internalMap := make(map[[2]int32][2]int32)
-
-=======
 	case plan.Node_APPLY:
 		internalMap := make(map[[2]int32][2]int32)
 
@@ -1429,7 +1420,6 @@
 			increaseRefCnt(expr, 1, colRefCnt)
 		}
 
->>>>>>> 09fae512
 		leftID := node.Children[0]
 		leftRemapping, err := builder.remapAllColRefs(leftID, step, colRefCnt, colRefBool, sinkColRef)
 		if err != nil {
@@ -1440,29 +1430,6 @@
 			internalMap[k] = v
 		}
 
-<<<<<<< HEAD
-		rightID := node.Children[1]
-		rightRemapping, err := builder.remapAllColRefs(rightID, step, colRefCnt, colRefBool, sinkColRef)
-		if err != nil {
-			return nil, err
-		}
-
-		for k, v := range rightRemapping.globalToLocal {
-			internalMap[k] = [2]int32{1, v[1]}
-		}
-
-		remapInfo.tip = "OnList"
-		for idx, expr := range node.OnList {
-			increaseRefCnt(expr, -1, colRefCnt)
-			remapInfo.srcExprIdx = idx
-			err := builder.remapColRefForExpr(expr, internalMap, &remapInfo)
-			if err != nil {
-				return nil, err
-			}
-		}
-
-=======
->>>>>>> 09fae512
 		childProjList := builder.qry.Nodes[leftID].ProjectList
 		for i, globalRef := range leftRemapping.localToGlobal {
 			if colRefCnt[globalRef] == 0 {
@@ -1482,26 +1449,17 @@
 			})
 		}
 
-<<<<<<< HEAD
-		childProjList = builder.qry.Nodes[rightID].ProjectList
-		for i, globalRef := range rightRemapping.localToGlobal {
-=======
 		right := builder.qry.Nodes[node.Children[1]]
 		rightTag := right.BindingTags[0]
 		for i, col := range right.TableDef.Cols {
 			globalRef := [2]int32{rightTag, int32(i)}
->>>>>>> 09fae512
 			if colRefCnt[globalRef] == 0 {
 				continue
 			}
 
 			remapping.addColRef(globalRef)
 			node.ProjectList = append(node.ProjectList, &plan.Expr{
-<<<<<<< HEAD
-				Typ: childProjList[i].Typ,
-=======
 				Typ: col.Typ,
->>>>>>> 09fae512
 				Expr: &plan.Expr_Col{
 					Col: &plan.ColRef{
 						RelPos: 1,
@@ -1512,42 +1470,59 @@
 			})
 		}
 
-<<<<<<< HEAD
-	case plan.Node_INSERT, plan.Node_DELETE:
-		for _, expr := range node.InsertDeleteCols {
-			increaseRefCnt(expr, 1, colRefCnt)
-		}
-
-		childRemapping, err := builder.remapAllColRefs(node.Children[0], step, colRefCnt, colRefBool, sinkColRef)
-		if err != nil {
-			return nil, err
-		}
-
-		remapInfo.tip = "FilterList"
-		for idx, expr := range node.InsertDeleteCols {
-			increaseRefCnt(expr, -1, colRefCnt)
-			remapInfo.srcExprIdx = idx
-			err := builder.remapColRefForExpr(expr, childRemapping.globalToLocal, &remapInfo)
-=======
 		for idx, expr := range right.TblFuncExprList {
 			increaseRefCnt(expr, -1, colRefCnt)
 			remapInfo.srcExprIdx = idx
 			err := builder.remapColRefForExpr(expr, internalMap, &remapInfo)
->>>>>>> 09fae512
 			if err != nil {
 				return nil, err
 			}
 		}
 
-<<<<<<< HEAD
-		childProjList := builder.qry.Nodes[node.Children[0]].ProjectList
-		for i, globalRef := range childRemapping.localToGlobal {
+	case plan.Node_DEDUP_JOIN:
+		for _, expr := range node.OnList {
+			increaseRefCnt(expr, 1, colRefCnt)
+		}
+
+		internalMap := make(map[[2]int32][2]int32)
+
+		leftID := node.Children[0]
+		leftRemapping, err := builder.remapAllColRefs(leftID, step, colRefCnt, colRefBool, sinkColRef)
+		if err != nil {
+			return nil, err
+		}
+
+		for k, v := range leftRemapping.globalToLocal {
+			internalMap[k] = v
+		}
+
+		rightID := node.Children[1]
+		rightRemapping, err := builder.remapAllColRefs(rightID, step, colRefCnt, colRefBool, sinkColRef)
+		if err != nil {
+			return nil, err
+		}
+
+		for k, v := range rightRemapping.globalToLocal {
+			internalMap[k] = [2]int32{1, v[1]}
+		}
+
+		remapInfo.tip = "OnList"
+		for idx, expr := range node.OnList {
+			increaseRefCnt(expr, -1, colRefCnt)
+			remapInfo.srcExprIdx = idx
+			err := builder.remapColRefForExpr(expr, internalMap, &remapInfo)
+			if err != nil {
+				return nil, err
+			}
+		}
+
+		childProjList := builder.qry.Nodes[leftID].ProjectList
+		for i, globalRef := range leftRemapping.localToGlobal {
 			if colRefCnt[globalRef] == 0 {
 				continue
 			}
 
 			remapping.addColRef(globalRef)
-
 			node.ProjectList = append(node.ProjectList, &plan.Expr{
 				Typ: childProjList[i].Typ,
 				Expr: &plan.Expr_Col{
@@ -1560,6 +1535,65 @@
 			})
 		}
 
+		childProjList = builder.qry.Nodes[rightID].ProjectList
+		for i, globalRef := range rightRemapping.localToGlobal {
+			if colRefCnt[globalRef] == 0 {
+				continue
+			}
+
+			remapping.addColRef(globalRef)
+			node.ProjectList = append(node.ProjectList, &plan.Expr{
+				Typ: childProjList[i].Typ,
+				Expr: &plan.Expr_Col{
+					Col: &plan.ColRef{
+						RelPos: 1,
+						ColPos: int32(i),
+						Name:   builder.nameByColRef[globalRef],
+					},
+				},
+			})
+		}
+
+	case plan.Node_INSERT, plan.Node_DELETE:
+		for _, expr := range node.InsertDeleteCols {
+			increaseRefCnt(expr, 1, colRefCnt)
+		}
+
+		childRemapping, err := builder.remapAllColRefs(node.Children[0], step, colRefCnt, colRefBool, sinkColRef)
+		if err != nil {
+			return nil, err
+		}
+
+		remapInfo.tip = "FilterList"
+		for idx, expr := range node.InsertDeleteCols {
+			increaseRefCnt(expr, -1, colRefCnt)
+			remapInfo.srcExprIdx = idx
+			err := builder.remapColRefForExpr(expr, childRemapping.globalToLocal, &remapInfo)
+			if err != nil {
+				return nil, err
+			}
+		}
+
+		childProjList := builder.qry.Nodes[node.Children[0]].ProjectList
+		for i, globalRef := range childRemapping.localToGlobal {
+			if colRefCnt[globalRef] == 0 {
+				continue
+			}
+
+			remapping.addColRef(globalRef)
+
+			node.ProjectList = append(node.ProjectList, &plan.Expr{
+				Typ: childProjList[i].Typ,
+				Expr: &plan.Expr_Col{
+					Col: &plan.ColRef{
+						RelPos: 0,
+						ColPos: int32(i),
+						Name:   builder.nameByColRef[globalRef],
+					},
+				},
+			})
+		}
+
 		if len(node.ProjectList) == 0 {
 			if len(childRemapping.localToGlobal) > 0 {
 				remapping.addColRef(childRemapping.localToGlobal[0])
@@ -1576,8 +1610,6 @@
 			})
 		}
 
-=======
->>>>>>> 09fae512
 	default:
 		return nil, moerr.NewInternalError(builder.GetContext(), "unsupport node type")
 	}
@@ -3880,7 +3912,7 @@
 			}
 		}
 		if ok {
-			return builder.buildApplyTable(tbl, ctx)
+			return builder.buildApplyTable(tbl, ctx, isRoot)
 		} else {
 			return 0, moerr.NewInternalError(builder.GetContext(), "must apply a table function")
 		}
@@ -4264,7 +4296,7 @@
 	return nodeID, nil
 }
 
-func (builder *QueryBuilder) buildApplyTable(tbl *tree.ApplyTableExpr, ctx *BindContext) (int32, error) {
+func (builder *QueryBuilder) buildApplyTable(tbl *tree.ApplyTableExpr, ctx *BindContext, isRoot bool) (int32, error) {
 	var applyType plan.Node_JoinType
 
 	switch tbl.ApplyType {
@@ -4277,13 +4309,13 @@
 	leftCtx := NewBindContext(builder, ctx)
 	rightCtx := NewBindContext(builder, ctx)
 
-	leftChildID, err := builder.buildTable(tbl.Left, leftCtx, -1, leftCtx)
+	leftChildID, err := builder.buildTable(tbl.Left, leftCtx, -1, leftCtx, isRoot)
 	if err != nil {
 		return 0, err
 	}
 	ctx.views = append(ctx.views, leftCtx.views...)
 
-	rightChildID, err := builder.buildTable(tbl.Right, rightCtx, -2, leftCtx)
+	rightChildID, err := builder.buildTable(tbl.Right, rightCtx, -2, leftCtx, isRoot)
 	if err != nil {
 		return 0, err
 	}
