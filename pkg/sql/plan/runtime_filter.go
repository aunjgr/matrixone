--- conflicted
+++ resolved
@@ -151,9 +151,6 @@
 	}
 
 	if len(probeExprs) == 1 {
-<<<<<<< HEAD
-		if !mustRuntimeFilter(node) {
-=======
 		convertToCPKey := false
 		tableDef := leftChild.TableDef
 		probeCol := probeExprs[0].GetCol()
@@ -162,7 +159,6 @@
 		}
 		sortOrder := GetSortOrder(tableDef, probeCol.ColPos)
 		if node.JoinType != plan.Node_INDEX {
->>>>>>> f2b8a40e
 			probeNdv := getExprNdv(probeExprs[0], builder)
 			if probeNdv == -1 || node.Stats.HashmapStats.HashmapSize/probeNdv >= 0.1 {
 				return
@@ -171,22 +167,9 @@
 				if node.Stats.HashmapStats.HashmapSize/probeNdv >= 0.1*probeNdv/leftChild.Stats.TableCnt {
 					return
 				}
-<<<<<<< HEAD
-				if scanID, ok := builder.tag2NodeID[col.Col.RelPos]; ok {
-					tableDef := builder.qry.Nodes[scanID].TableDef
-					if GetSortOrder(tableDef, col.Col.ColPos) != 0 {
-						if node.Stats.HashmapStats.HashmapSize/probeNdv >= 0.1*probeNdv/leftChild.Stats.TableCnt {
-							return
-						}
-					}
-					if col.Col.Name != tableDef.Pkey.PkeyColName && builder.getColOverlap(col.Col) > overlapThreshold {
-						return
-					}
-=======
 			} else {
 				if len(tableDef.Pkey.Names) > 1 {
 					convertToCPKey = true
->>>>>>> f2b8a40e
 				}
 			}
 			//todo: need to fix this in the future
